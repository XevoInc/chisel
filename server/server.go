package chserver

import (
	"errors"
	"io/ioutil"
	"log"
	"net/http"
	"net/http/httputil"
	"net/url"
	"os"
	"regexp"

	socks5 "github.com/armon/go-socks5"
	"github.com/gorilla/mux"
	"github.com/gorilla/websocket"
	"github.com/jpillora/requestlog"
	"golang.org/x/crypto/ssh"

	"github.com/jpillora/chisel/share"
)

// Config is the configuration for the chisel service
type Config struct {
	KeySeed  string
	AuthFile string
	Auth     string
	Proxy    string
	Socks5   bool
}

// Server respresent a chisel service
type Server struct {
	*chshare.Logger
	connCount    int32
	connOpen     int32
	fingerprint  string
	httpServer   *chshare.HTTPServer
	reverseProxy *httputil.ReverseProxy
	sessCount    int32
	sessions     chshare.Users
	socksServer  *socks5.Server
	sshConfig    *ssh.ServerConfig
	users        *chshare.UserSource
}

var upgrader = websocket.Upgrader{
	ReadBufferSize:  1024,
	WriteBufferSize: 1024,
	CheckOrigin:     func(r *http.Request) bool { return true },
}

// NewServer creates and returns a new chisel server
func NewServer(config *Config) (*Server, error) {
	s := &Server{
		httpServer: chshare.NewHTTPServer(),
		Logger:     chshare.NewLogger("server"),
		sessions:   chshare.Users{},
	}
	s.Info = true
<<<<<<< HEAD
	s.users = chshare.NewUserSource(s.Logger)
=======

>>>>>>> 00af5b2c
	if config.AuthFile != "" {
		if err := s.users.LoadUsers(config.AuthFile); err != nil {
			return nil, err
		}
	}

	if config.Auth != "" {
		u := &chshare.User{Addrs: []*regexp.Regexp{chshare.UserAllowAll}}
		u.Name, u.Pass = chshare.ParseAuth(config.Auth)
		if u.Name != "" {
			s.users.AddUser(u)
		}
	}
	//generate private key (optionally using seed)
	key, _ := chshare.GenerateKey(config.KeySeed)
	//convert into ssh.PrivateKey
	private, err := ssh.ParsePrivateKey(key)
	if err != nil {
		log.Fatal("Failed to parse key")
	}
	//fingerprint this key
	s.fingerprint = chshare.FingerprintKey(private.PublicKey())
	//create ssh config
	s.sshConfig = &ssh.ServerConfig{
		ServerVersion:    chshare.ProtocolVersion + "-server",
		PasswordCallback: s.authUser,
	}
	s.sshConfig.AddHostKey(private)

	//setup reverse proxy
	if config.Proxy != "" {
		u, err := url.Parse(config.Proxy)
		if err != nil {
			return nil, err
		}
		if u.Host == "" {
			return nil, s.Errorf("Missing protocol (%s)", u)
		}
		s.reverseProxy = httputil.NewSingleHostReverseProxy(u)
		//always use proxy host
		s.reverseProxy.Director = func(r *http.Request) {
			r.URL.Scheme = u.Scheme
			r.URL.Host = u.Host
			r.Host = u.Host
		}
	}

	//setup socks server (not listening on any port!)
	if config.Socks5 {
		socksConfig := &socks5.Config{}
		if s.Debug {
			socksConfig.Logger = log.New(os.Stdout, "[socks]", log.Ldate|log.Ltime)
		} else {
			socksConfig.Logger = log.New(ioutil.Discard, "", 0)
		}
		s.socksServer, err = socks5.New(socksConfig)
		if err != nil {
			return nil, err
		}
		s.Infof("SOCKS5 Enabled")
	}

	return s, nil
}

// Run is responsible for starting the chisel service
func (s *Server) Run(host, port string) error {
	if err := s.Start(host, port); err != nil {
		return err
	}

	return s.Wait()
}

// Start is responsible for kicking off the http server
func (s *Server) Start(host, port string) error {
<<<<<<< HEAD
	s.Infof("Fingerprint %s", s.fingerprint)

	if s.users.Size() > 0 {
		s.Infof("User authenication enabled")
=======
	s.Infof("Chisel service ssh fingerprint %s", s.fingerprint)

	if len(s.Users) > 0 {
		s.Infof("User authenication has been enabled")
>>>>>>> 00af5b2c
	}
	if s.reverseProxy != nil {
		s.Infof("Reverse proxy enabled")
	}
<<<<<<< HEAD
	s.Infof("Listening on %s:%s...", host, port)
=======
>>>>>>> 00af5b2c

	s.Infof("Chisel service is listening on %s:%s...", host, port)

	e := mux.NewRouter()
	e.HandleFunc("/", s.handleClientHandler)
	e.HandleFunc("/health", s.healthHandler).Methods(http.MethodGet)
	e.HandleFunc("/version", s.versionHandler).Methods(http.MethodGet)

	if s.Debug {
		e.Use(requestlog.Wrap)
	}

	return s.httpServer.GoListenAndServe(host+":"+port, e)
}

// Wait waits for the http server to close
func (s *Server) Wait() error {
	return s.httpServer.Wait()
}

// Close forciable closes the http server
func (s *Server) Close() error {
	return s.httpServer.Close()
}

<<<<<<< HEAD
func (s *Server) handleHTTP(w http.ResponseWriter, r *http.Request) {
	upgrade := strings.ToLower(r.Header.Get("Upgrade"))
	protocol := r.Header.Get("Sec-WebSocket-Protocol")
	//websockets upgrade AND has matching chisel version
	if upgrade == "websocket" && protocol == chshare.ProtocolVersion {
		s.handleWS(w, r)
		return
	}
	//proxy target was provided
	if s.reverseProxy != nil {
		s.reverseProxy.ServeHTTP(w, r)
		return
	}
	//missing :O
	w.WriteHeader(404)
	w.Write([]byte("Not found"))
}

func (s *Server) authUser(c ssh.ConnMetadata, pass []byte) (*ssh.Permissions, error) {
	// no auth - allow all
	if s.users.Size() == 0 {
		return nil, nil
	}
	// authenticate user
	n := c.User()
	u, ok := s.users.HasUser(n)
	if !ok || u.Pass != string(pass) {
		s.Debugf("Login failed: %s", n)
		return nil, errors.New("Invalid auth")
	}
	s.sessions[string(c.SessionID())] = u
	return nil, nil
}

var upgrader = websocket.Upgrader{
	ReadBufferSize:  1024,
	WriteBufferSize: 1024,
	CheckOrigin:     func(r *http.Request) bool { return true },
}

func (s *Server) handleWS(w http.ResponseWriter, req *http.Request) {
	id := atomic.AddInt32(&s.sessCount, 1)
	clog := s.Fork("session#%d", id)

	wsConn, err := upgrader.Upgrade(w, req, nil)
	if err != nil {
		clog.Debugf("Failed to upgrade (%s)", err)
		return
	}
	conn := chshare.NewWebSocketConn(wsConn)
	// perform SSH handshake on net.Conn
	clog.Debugf("Handshaking...")
	sshConn, chans, reqs, err := ssh.NewServerConn(conn, s.sshConfig)
	if err != nil {
		s.Debugf("Failed to handshake (%s)", err)
		return
	}
	//load user
	var user *chshare.User

	if s.users.Size() > 0 {
		sid := string(sshConn.SessionID())
		user = s.sessions[sid]
		defer delete(s.sessions, sid)
	}

	//verify configuration
	clog.Debugf("Verifying configuration")

	//wait for request, with timeout
	var r *ssh.Request
	select {
	case r = <-reqs:
	case <-time.After(10 * time.Second):
		sshConn.Close()
		return
	}
	failed := func(err error) {
		r.Reply(false, []byte(err.Error()))
	}
	if r.Type != "config" {
		failed(s.Errorf("expecting config request"))
		return
	}
	c, err := chshare.DecodeConfig(r.Payload)
	if err != nil {
		failed(s.Errorf("invalid config"))
		return
	}
	if c.Version != chshare.BuildVersion {
		v := c.Version
		if v == "" {
			v = "<unknown>"
		}
		clog.Infof("Client version (%s) differs from server version (%s)",
			v, chshare.BuildVersion)
	}
	//if user is provided, ensure they have
	//access to the desired remotes
	if user != nil {
		for _, r := range c.Remotes {
			addr := r.RemoteHost + ":" + r.RemotePort
			if !user.HasAccess(addr) {
				failed(s.Errorf("access to '%s' denied", addr))
				return
			}
		}
	}
	//success!
	r.Reply(true, nil)
=======
// authUser is responsible for validating the ssh user / password combination
func (s *Server) authUser(c ssh.ConnMetadata, password []byte) (*ssh.Permissions, error) {
	// @check if user authenication is enable and it not allow all
	if len(s.Users) == 0 {
		return nil, nil
	}
>>>>>>> 00af5b2c

	// @check the user is authenicated
	n := c.User()
	user, found := s.Users[n]
	if !found || user.Pass != string(password) {
		s.Debugf("Login failed for user: %s", n)

		return nil, errors.New("Invalid authentication for username: %s")
	}

	// insert the user session map
	// @note: this should probably have a lock on it given the map isn't thread-safe??
	s.sessions[string(c.SessionID())] = user

	return nil, nil
}<|MERGE_RESOLUTION|>--- conflicted
+++ resolved
@@ -11,7 +11,6 @@
 	"regexp"
 
 	socks5 "github.com/armon/go-socks5"
-	"github.com/gorilla/mux"
 	"github.com/gorilla/websocket"
 	"github.com/jpillora/requestlog"
 	"golang.org/x/crypto/ssh"
@@ -40,7 +39,7 @@
 	sessions     chshare.Users
 	socksServer  *socks5.Server
 	sshConfig    *ssh.ServerConfig
-	users        *chshare.UserSource
+	users        *chshare.UserIndex
 }
 
 var upgrader = websocket.Upgrader{
@@ -57,11 +56,7 @@
 		sessions:   chshare.Users{},
 	}
 	s.Info = true
-<<<<<<< HEAD
-	s.users = chshare.NewUserSource(s.Logger)
-=======
-
->>>>>>> 00af5b2c
+	s.users = chshare.NewUserIndex(s.Logger)
 	if config.AuthFile != "" {
 		if err := s.users.LoadUsers(config.AuthFile); err != nil {
 			return nil, err
@@ -138,38 +133,19 @@
 
 // Start is responsible for kicking off the http server
 func (s *Server) Start(host, port string) error {
-<<<<<<< HEAD
 	s.Infof("Fingerprint %s", s.fingerprint)
-
-	if s.users.Size() > 0 {
+	if s.users.Len() > 0 {
 		s.Infof("User authenication enabled")
-=======
-	s.Infof("Chisel service ssh fingerprint %s", s.fingerprint)
-
-	if len(s.Users) > 0 {
-		s.Infof("User authenication has been enabled")
->>>>>>> 00af5b2c
 	}
 	if s.reverseProxy != nil {
 		s.Infof("Reverse proxy enabled")
 	}
-<<<<<<< HEAD
 	s.Infof("Listening on %s:%s...", host, port)
-=======
->>>>>>> 00af5b2c
-
-	s.Infof("Chisel service is listening on %s:%s...", host, port)
-
-	e := mux.NewRouter()
-	e.HandleFunc("/", s.handleClientHandler)
-	e.HandleFunc("/health", s.healthHandler).Methods(http.MethodGet)
-	e.HandleFunc("/version", s.versionHandler).Methods(http.MethodGet)
-
+	h := http.Handler(http.HandlerFunc(s.handleClientHandler))
 	if s.Debug {
-		e.Use(requestlog.Wrap)
+		h = requestlog.Wrap(h)
 	}
-
-	return s.httpServer.GoListenAndServe(host+":"+port, e)
+	return s.httpServer.GoListenAndServe(host+":"+port, h)
 }
 
 // Wait waits for the http server to close
@@ -182,138 +158,21 @@
 	return s.httpServer.Close()
 }
 
-<<<<<<< HEAD
-func (s *Server) handleHTTP(w http.ResponseWriter, r *http.Request) {
-	upgrade := strings.ToLower(r.Header.Get("Upgrade"))
-	protocol := r.Header.Get("Sec-WebSocket-Protocol")
-	//websockets upgrade AND has matching chisel version
-	if upgrade == "websocket" && protocol == chshare.ProtocolVersion {
-		s.handleWS(w, r)
-		return
-	}
-	//proxy target was provided
-	if s.reverseProxy != nil {
-		s.reverseProxy.ServeHTTP(w, r)
-		return
-	}
-	//missing :O
-	w.WriteHeader(404)
-	w.Write([]byte("Not found"))
-}
-
-func (s *Server) authUser(c ssh.ConnMetadata, pass []byte) (*ssh.Permissions, error) {
-	// no auth - allow all
-	if s.users.Size() == 0 {
+// authUser is responsible for validating the ssh user / password combination
+func (s *Server) authUser(c ssh.ConnMetadata, password []byte) (*ssh.Permissions, error) {
+	// check if user authenication is enable and it not allow all
+	if s.users.Len() == 0 {
 		return nil, nil
 	}
-	// authenticate user
+	// check the user exists and has matching password
 	n := c.User()
-	u, ok := s.users.HasUser(n)
-	if !ok || u.Pass != string(pass) {
-		s.Debugf("Login failed: %s", n)
-		return nil, errors.New("Invalid auth")
-	}
-	s.sessions[string(c.SessionID())] = u
-	return nil, nil
-}
-
-var upgrader = websocket.Upgrader{
-	ReadBufferSize:  1024,
-	WriteBufferSize: 1024,
-	CheckOrigin:     func(r *http.Request) bool { return true },
-}
-
-func (s *Server) handleWS(w http.ResponseWriter, req *http.Request) {
-	id := atomic.AddInt32(&s.sessCount, 1)
-	clog := s.Fork("session#%d", id)
-
-	wsConn, err := upgrader.Upgrade(w, req, nil)
-	if err != nil {
-		clog.Debugf("Failed to upgrade (%s)", err)
-		return
-	}
-	conn := chshare.NewWebSocketConn(wsConn)
-	// perform SSH handshake on net.Conn
-	clog.Debugf("Handshaking...")
-	sshConn, chans, reqs, err := ssh.NewServerConn(conn, s.sshConfig)
-	if err != nil {
-		s.Debugf("Failed to handshake (%s)", err)
-		return
-	}
-	//load user
-	var user *chshare.User
-
-	if s.users.Size() > 0 {
-		sid := string(sshConn.SessionID())
-		user = s.sessions[sid]
-		defer delete(s.sessions, sid)
-	}
-
-	//verify configuration
-	clog.Debugf("Verifying configuration")
-
-	//wait for request, with timeout
-	var r *ssh.Request
-	select {
-	case r = <-reqs:
-	case <-time.After(10 * time.Second):
-		sshConn.Close()
-		return
-	}
-	failed := func(err error) {
-		r.Reply(false, []byte(err.Error()))
-	}
-	if r.Type != "config" {
-		failed(s.Errorf("expecting config request"))
-		return
-	}
-	c, err := chshare.DecodeConfig(r.Payload)
-	if err != nil {
-		failed(s.Errorf("invalid config"))
-		return
-	}
-	if c.Version != chshare.BuildVersion {
-		v := c.Version
-		if v == "" {
-			v = "<unknown>"
-		}
-		clog.Infof("Client version (%s) differs from server version (%s)",
-			v, chshare.BuildVersion)
-	}
-	//if user is provided, ensure they have
-	//access to the desired remotes
-	if user != nil {
-		for _, r := range c.Remotes {
-			addr := r.RemoteHost + ":" + r.RemotePort
-			if !user.HasAccess(addr) {
-				failed(s.Errorf("access to '%s' denied", addr))
-				return
-			}
-		}
-	}
-	//success!
-	r.Reply(true, nil)
-=======
-// authUser is responsible for validating the ssh user / password combination
-func (s *Server) authUser(c ssh.ConnMetadata, password []byte) (*ssh.Permissions, error) {
-	// @check if user authenication is enable and it not allow all
-	if len(s.Users) == 0 {
-		return nil, nil
-	}
->>>>>>> 00af5b2c
-
-	// @check the user is authenicated
-	n := c.User()
-	user, found := s.Users[n]
+	user, found := s.users.GetUser(n)
 	if !found || user.Pass != string(password) {
 		s.Debugf("Login failed for user: %s", n)
-
 		return nil, errors.New("Invalid authentication for username: %s")
 	}
-
 	// insert the user session map
 	// @note: this should probably have a lock on it given the map isn't thread-safe??
 	s.sessions[string(c.SessionID())] = user
-
 	return nil, nil
 }